/*
Copyright 2011 Google Inc.

Licensed under the Apache License, Version 2.0 (the "License");
you may not use this file except in compliance with the License.
You may obtain a copy of the License at

     http://www.apache.org/licenses/LICENSE-2.0

Unless required by applicable law or agreed to in writing, software
distributed under the License is distributed on an "AS IS" BASIS,
WITHOUT WARRANTIES OR CONDITIONS OF ANY KIND, either express or implied.
See the License for the specific language governing permissions and
limitations under the License.
*/

package server

import (
	"bytes"
	"errors"
	"expvar"
	"fmt"
	"image"
	"image/jpeg"
	"image/png"
	"io"
	"log"
	"net/http"
	"strings"
	"time"

	"camlistore.org/pkg/blob"
	"camlistore.org/pkg/blobserver"
	"camlistore.org/pkg/httputil"
	"camlistore.org/pkg/images"
	"camlistore.org/pkg/magic"
	"camlistore.org/pkg/schema"
	"camlistore.org/pkg/search"
	"camlistore.org/pkg/singleflight"
	"camlistore.org/pkg/syncutil"

	_ "camlistore.org/third_party/github.com/nf/cr2"
)

const imageDebug = false

var (
	imageBytesServedVar  = expvar.NewInt("image-bytes-served")
	imageBytesFetchedVar = expvar.NewInt("image-bytes-fetched")
)

type ImageHandler struct {
	Fetcher             blob.StreamingFetcher
	Cache               blobserver.Storage // optional
	MaxWidth, MaxHeight int
	Square              bool
	thumbMeta           *thumbMeta // optional cache for scaled images
}

func (ih *ImageHandler) storageSeekFetcher() blob.SeekFetcher {
	return blob.SeekerFromStreamingFetcher(ih.Fetcher) // TODO: pass ih.Cache?
}

type subImager interface {
	SubImage(image.Rectangle) image.Image
}

func squareImage(i image.Image) image.Image {
	si, ok := i.(subImager)
	if !ok {
		log.Fatalf("image %T isn't a subImager", i)
	}
	b := i.Bounds()
	if b.Dx() > b.Dy() {
		thin := (b.Dx() - b.Dy()) / 2
		newB := b
		newB.Min.X += thin
		newB.Max.X -= thin
		return si.SubImage(newB)
	}
	thin := (b.Dy() - b.Dx()) / 2
	newB := b
	newB.Min.Y += thin
	newB.Max.Y -= thin
	return si.SubImage(newB)
}

func (ih *ImageHandler) writeToCache(tr io.Reader, name string) (blob.Ref, error) {
	br, err := schema.WriteFileFromReader(ih.Cache, name, tr)
	if err != nil {
		return br, errors.New("failed to cache " + name + ": " + err.Error())
	}
	if imageDebug {
		log.Printf("Image Cache: saved as %v\n", br)
	}
	return br, nil
}

// cacheScaled saves in the image handler's cache the scaled image read
// from tr, and puts its blobref in the scaledImage under the key name.
func (ih *ImageHandler) cacheScaled(tr io.Reader, name string) error {
	br, err := ih.writeToCache(tr, name)
	if err != nil {
		return err
	}
	ih.thumbMeta.Put(name, br)
	return nil
}

// cached returns a FileReader for the given file schema blobref.
// The FileReader should be closed when done reading.
func (ih *ImageHandler) cached(fileRef blob.Ref) (*schema.FileReader, error) {
	fetchSeeker := blob.SeekerFromStreamingFetcher(ih.Cache)
	fr, err := schema.NewFileReader(fetchSeeker, fileRef)
	if err != nil {
		return nil, err
	}
	if imageDebug {
		log.Printf("Image Cache: hit: %v\n", fileRef)
	}
	return fr, nil
}

// Key format: "scaled:" + bref + ":" + width "x" + height
// where bref is the blobref of the unscaled image.
func cacheKey(bref string, width int, height int) string {
	return fmt.Sprintf("scaled:%v:%dx%d", bref, width, height)
}

// ScaledCached reads the scaled version of the image in file,
// if it is in cache and writes it to buf.
//
// On successful read and population of buf, the returned format is non-empty.
// Almost all errors are not interesting. Real errors will be logged.
func (ih *ImageHandler) scaledCached(buf *bytes.Buffer, file blob.Ref) (format string) {
	key := cacheKey(file.String(), ih.MaxWidth, ih.MaxHeight)
	br, err := ih.thumbMeta.Get(key)
	if err == errCacheMiss {
		return
	}
	if err != nil {
		log.Printf("Warning: thumbnail cachekey(%q)->meta lookup error: %v", key, err)
		return
	}
	fr, err := ih.cached(br)
	if err != nil {
		return
	}
	defer fr.Close()
	_, err = io.Copy(buf, fr)
	if err != nil {
		return
	}
	mime := magic.MIMEType(buf.Bytes())
	if format = strings.TrimPrefix(mime, "image/"); format == mime {
		log.Printf("Warning: unescaped MIME type %q of %v file for thumbnail %q", mime, br, key)
		return
	}
	return format
}

// These gates control the max concurrency of slurping raw images
// (e.g. JPEG bytes) to RAM, and then decoding and resizing them,
// respectively.  We allow more concurrency for the former because
// it's slower and less memory-intensive.  The actual resizing takes
// much more CPU and RAM.

// TODO: these numbers were just guesses and not based on any
// data. measure? make these configurable? Automatically tuned
// somehow? Based on memory usage/availability?
var (
	scaleImageGateSlurp  = syncutil.NewGate(5)
	scaleImageGateResize = syncutil.NewGate(2)
)

type formatAndImage struct {
	format string
	image  []byte
}

func (ih *ImageHandler) scaleImage(fileRef blob.Ref) (*formatAndImage, error) {
	fr, err := schema.NewFileReader(ih.storageSeekFetcher(), fileRef)
	if err != nil {
		return nil, err
	}
	defer fr.Close()

<<<<<<< HEAD
	var buf bytes.Buffer
	scaleImageGateSlurp.Start()
	_, err = io.Copy(&buf, fr)
	scaleImageGateSlurp.Done()
=======
	n, err := io.Copy(buf, fr)
	imageBytesFetchedVar.Add(int64(n))
>>>>>>> f202aaa6
	if err != nil {
		return nil, fmt.Errorf("image resize: error reading image %s: %v", fileRef, err)
	}

	scaleImageGateResize.Start()
	defer scaleImageGateResize.Done()

	i, imConfig, err := images.Decode(bytes.NewReader(buf.Bytes()),
		&images.DecodeOpts{MaxWidth: ih.MaxWidth, MaxHeight: ih.MaxHeight})
	if err != nil {
		return nil, err
	}
	b := i.Bounds()
	format := imConfig.Format

	useBytesUnchanged := !imConfig.Modified &&
		format != "cr2" // always recompress CR2 files

	isSquare := b.Dx() == b.Dy()
	if ih.Square && !isSquare {
		useBytesUnchanged = false
		i = squareImage(i)
		b = i.Bounds()
	}

	if !useBytesUnchanged {
		// Encode as a new image
		buf.Reset()
		switch format {
		case "png":
			err = png.Encode(&buf, i)
		case "cr":
			// Recompress CR2 files as JPEG
			format = "jpeg"
			fallthrough
		default:
			err = jpeg.Encode(&buf, i, nil)
		}
		if err != nil {
			return nil, err
		}
	}
	return &formatAndImage{format: format, image: buf.Bytes()}, nil
}

// singleResize prevents generating the same thumbnail at once from
// two different requests.  (e.g. sending out a link to a new photo
// gallery to a big audience)
var singleResize singleflight.Group

func (ih *ImageHandler) ServeHTTP(rw http.ResponseWriter, req *http.Request, file blob.Ref) {
	if !httputil.IsGet(req) {
		http.Error(rw, "Invalid method", 400)
		return
	}
	mw, mh := ih.MaxWidth, ih.MaxHeight
	if mw == 0 || mh == 0 || mw > search.MaxImageSize || mh > search.MaxImageSize {
		http.Error(rw, "bogus dimensions", 400)
		return
	}
	if req.Header.Get("If-Modified-Since") != "" {
		// Immutable, so any copy's a good copy.
		rw.WriteHeader(http.StatusNotModified)
		return
	}

	var imageData []byte
	format := ""
	cacheHit := false
	if ih.thumbMeta != nil {
		var buf bytes.Buffer
		format = ih.scaledCached(&buf, file)
		if format != "" {
			cacheHit = true
			imageData = buf.Bytes()
		}
	}

	if !cacheHit {
		key := cacheKey(file.String(), mw, mh)
		imi, err := singleResize.Do(key, func() (interface{}, error) {
			return ih.scaleImage(file)
		})
		if err != nil {
			http.Error(rw, err.Error(), 500)
			return
		}
		im := imi.(*formatAndImage)
		imageData = im.image
		if ih.thumbMeta != nil {
			err := ih.cacheScaled(bytes.NewReader(imageData), key)
			if err != nil {
				log.Printf("image resize: %v", err)
			}
		}
	}

	h := rw.Header()
	h.Set("Expires", time.Now().Add(oneYear).Format(http.TimeFormat))
	h.Set("Last-Modified", time.Now().Format(http.TimeFormat))
	h.Set("Content-Type", imageContentTypeOfFormat(format))
<<<<<<< HEAD
	size := len(imageData)
	h.Set("Content-Length", fmt.Sprint(size))
=======
	size := buf.Len()
	imageBytesServedVar.Add(int64(size))
	h.Set("Content-Length", fmt.Sprintf("%d", size))
>>>>>>> f202aaa6

	if req.Method == "GET" {
		n, err := rw.Write(imageData)
		if err != nil {
			log.Printf("error serving thumbnail of file schema %s: %v", file, err)
			return
		}
		if n != size {
			log.Printf("error serving thumbnail of file schema %s: sent %d, expected size of %d",
				file, n, size)
			return
		}
	}
}

func imageContentTypeOfFormat(format string) string {
	if format == "jpeg" {
		return "image/jpeg"
	}
	return "image/png"
}<|MERGE_RESOLUTION|>--- conflicted
+++ resolved
@@ -186,15 +186,12 @@
 	}
 	defer fr.Close()
 
-<<<<<<< HEAD
 	var buf bytes.Buffer
 	scaleImageGateSlurp.Start()
-	_, err = io.Copy(&buf, fr)
+	n, err := io.Copy(&buf, fr)
 	scaleImageGateSlurp.Done()
-=======
-	n, err := io.Copy(buf, fr)
-	imageBytesFetchedVar.Add(int64(n))
->>>>>>> f202aaa6
+	imageBytesFetchedVar.Add(n)
+
 	if err != nil {
 		return nil, fmt.Errorf("image resize: error reading image %s: %v", fileRef, err)
 	}
@@ -296,14 +293,9 @@
 	h.Set("Expires", time.Now().Add(oneYear).Format(http.TimeFormat))
 	h.Set("Last-Modified", time.Now().Format(http.TimeFormat))
 	h.Set("Content-Type", imageContentTypeOfFormat(format))
-<<<<<<< HEAD
 	size := len(imageData)
 	h.Set("Content-Length", fmt.Sprint(size))
-=======
-	size := buf.Len()
 	imageBytesServedVar.Add(int64(size))
-	h.Set("Content-Length", fmt.Sprintf("%d", size))
->>>>>>> f202aaa6
 
 	if req.Method == "GET" {
 		n, err := rw.Write(imageData)

--- conflicted
+++ resolved
@@ -76,13 +76,7 @@
         @Override
         public void onBlobDownloadSuccess(String blobRef, byte[] bytes) {
             try {
-<<<<<<< HEAD
-                JSONObject object = (JSONObject) new JSONTokener(new String(bytes)).nextValue();
-=======
-                String data = Util.slurp(stream);
-                Log.d(TAG, "got search results: " + data);
-                JSONObject object = (JSONObject) new JSONTokener(data).nextValue();
->>>>>>> 20bf77b3
+                JSONObject object = (JSONObject) new JSONTokener(new String(bytes)).nextValue();
                 JSONArray array = object.getJSONArray("results");
                 if (array == null) {
                     Log.e(TAG, "search results are missing results key");
